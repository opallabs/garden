--- conflicted
+++ resolved
@@ -71,12 +71,8 @@
     const opts = withDefaultGlobalOpts({
       "force-build": false,
       "force": false,
-<<<<<<< HEAD
-
-=======
-      "hot-reload": undefined,
-      "local-mode": undefined,
->>>>>>> 0f42478b
+
+      "local-mode": undefined,
       "skip-tests": false,
       "test-names": undefined,
     })
@@ -113,45 +109,6 @@
     return promise
   })
 
-<<<<<<< HEAD
-=======
-  it("should initially deploy services with hot reloading when requested", async () => {
-    const garden = await makeTestGardenA()
-    const log = garden.log
-    const graph = await garden.getConfigGraph({ log, emit: false })
-    const modules = graph.getModules()
-
-    const initialTasks = await getDevCommandInitialTasks({
-      garden,
-      log,
-      graph,
-      modules,
-      services: graph.getServices(),
-      devModeServiceNames: [],
-      // Note: service-a is a runtime dependency of module-a's integration test spec, so in this test case
-      // we're implicitly verifying that tests with runtime dependencies on services being deployed with
-      // hot reloading don't request non-hot-reload-enabled deploys for those same services.
-      hotReloadServiceNames: ["service-a"],
-      localModeServiceNames: [],
-      skipTests: false,
-      forceDeploy: false,
-    })
-
-    const withDeps = async (task: BaseTask) => {
-      const deps = await task.resolveDependencies()
-      return [task, await Bluebird.map(deps, async (dep) => await withDeps(dep))]
-    }
-
-    const initialTasksWithDeps: BaseTask[] = flattenDeep(await Bluebird.map(initialTasks, withDeps))
-    const deployTasksForServiceA = initialTasksWithDeps.filter((t) => t.getKey() === "deploy.service-a")
-
-    expect(deployTasksForServiceA.length).to.be.greaterThan(0)
-    for (const deployTask of deployTasksForServiceA) {
-      expect(deployTask!["hotReloadServiceNames"]).to.eql(["service-a"])
-    }
-  })
-
->>>>>>> 0f42478b
   it("should skip disabled services", async () => {
     const garden = await makeTestGardenA()
 
@@ -162,12 +119,8 @@
     const opts = withDefaultGlobalOpts({
       "force-build": false,
       "force": false,
-<<<<<<< HEAD
-
-=======
-      "hot-reload": undefined,
-      "local-mode": undefined,
->>>>>>> 0f42478b
+
+      "local-mode": undefined,
       "skip-tests": false,
       "test-names": undefined,
     })
@@ -189,12 +142,8 @@
     const opts = withDefaultGlobalOpts({
       "force-build": false,
       "force": false,
-<<<<<<< HEAD
-
-=======
-      "hot-reload": undefined,
-      "local-mode": undefined,
->>>>>>> 0f42478b
+
+      "local-mode": undefined,
       "skip-tests": false,
       "test-names": undefined,
     })
@@ -216,12 +165,8 @@
     const opts = withDefaultGlobalOpts({
       "force-build": false,
       "force": false,
-<<<<<<< HEAD
-
-=======
-      "hot-reload": undefined,
-      "local-mode": undefined,
->>>>>>> 0f42478b
+
+      "local-mode": undefined,
       "skip-tests": false,
       "test-names": undefined,
     })
@@ -243,12 +188,8 @@
     const opts = withDefaultGlobalOpts({
       "force-build": false,
       "force": false,
-<<<<<<< HEAD
-
-=======
-      "hot-reload": undefined,
-      "local-mode": undefined,
->>>>>>> 0f42478b
+
+      "local-mode": undefined,
       "skip-tests": false,
       "test-names": undefined,
     })
@@ -270,12 +211,8 @@
     const opts = withDefaultGlobalOpts({
       "force-build": false,
       "force": false,
-<<<<<<< HEAD
-
-=======
-      "hot-reload": undefined,
-      "local-mode": undefined,
->>>>>>> 0f42478b
+
+      "local-mode": undefined,
       "skip-tests": false,
       "test-names": undefined,
     })
@@ -297,12 +234,8 @@
     const opts = withDefaultGlobalOpts({
       "force-build": false,
       "force": false,
-<<<<<<< HEAD
-
-=======
-      "hot-reload": undefined,
-      "local-mode": undefined,
->>>>>>> 0f42478b
+
+      "local-mode": undefined,
       "skip-tests": false,
       "test-names": undefined,
     })
@@ -329,12 +262,8 @@
       module: graph.getModule("module-b"),
       servicesWatched: graph.getServices().map((s) => s.name),
       devModeServiceNames: [],
-<<<<<<< HEAD
-
-=======
-      hotReloadServiceNames: [],
+
       localModeServiceNames: [],
->>>>>>> 0f42478b
       testNames: undefined,
       skipTests: false,
     })
